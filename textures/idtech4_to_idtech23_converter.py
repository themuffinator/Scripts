--- conflicted
+++ resolved
@@ -906,7 +906,6 @@
     return proc.returncode == 0 and dst.exists()
 
 
-<<<<<<< HEAD
 def black_to_transparency_glow(in_path: Path, out_path: Path, log_path: Optional[Path] = None) -> bool:
     try:
         from PIL import Image
@@ -1172,8 +1171,6 @@
             print(f"[WARN] Failed to write MAT for {image_path}: {exc}")
 
 
-=======
->>>>>>> bc3945be
 # ---------------------------------------------------------------------------
 # Blender invocation and shader emission
 # ---------------------------------------------------------------------------
